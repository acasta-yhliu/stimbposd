[build-system]
requires = ["hatchling"]
build-backend = "hatchling.build"

[tool.hatch.version]
path = "src/stimbposd/__init__.py"

[project]
name = "stimbposd"
dynamic = ["version"]
authors = [
  {name="Oscar Higgott"},
]
description = "Decode stim circuits with belief propagation and ordered statistics decoding (BP+OSD)"
readme = "README.md"
requires-python = ">=3.7"
dependencies = [
    "stim",
<<<<<<< HEAD
    "sinter",
    "ldpc",
=======
    "sinter>=1.12.0",
    "ldpc ~= 0.1",
>>>>>>> d8c52b2e
    "numpy"
]
classifiers = [
    "Programming Language :: Python :: 3",
    "License :: OSI Approved :: MIT License",
    "Operating System :: OS Independent",
]

[project.urls]
Homepage = "https://github.com/oscarhiggott/stimbposd"
Issues = "https://github.com/oscarhiggott/stimbposd/issues"<|MERGE_RESOLUTION|>--- conflicted
+++ resolved
@@ -16,13 +16,8 @@
 requires-python = ">=3.7"
 dependencies = [
     "stim",
-<<<<<<< HEAD
-    "sinter",
+    "sinter>=1.12.0",
     "ldpc",
-=======
-    "sinter>=1.12.0",
-    "ldpc ~= 0.1",
->>>>>>> d8c52b2e
     "numpy"
 ]
 classifiers = [
